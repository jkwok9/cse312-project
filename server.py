import select

if hasattr(select, 'kqueue'):
    import sys
    if sys.platform == 'darwin':
        select.kqueue = None

# Then your existing imports
import eventlet
eventlet.monkey_patch()
import eventlet.wsgi
from flask import Flask, flash, jsonify, make_response, render_template, request, session, redirect, url_for
from flask_socketio import SocketIO, emit, join_room, leave_room, send
from util.leaderboard import handle_leaderboard_page, handle_territory_leaderboard_api, handle_wins_leaderboard_api
from util.logger import setup_logging

import time
import threading
import secrets
import os
import logging
import random
from flask_socketio import disconnect

from util.register import handle_register
from util.login import handle_login
from util.auth_utli import get_user_by_token

# --- Game Configuration ---
GRID_SIZE = 40  # Larger grid
GAME_DURATION = 60  # Increased duration (seconds)
MAX_PLAYERS = 999  # No practical limit on players

# --- Flask App Setup ---
app = Flask(__name__)
setup_logging(app)
@app.before_request
def log_request_info():
    logging.info(request)
    # ip = request.remote_addr
    # method = request.method
    # path = request.path
    # timestamp = time.strftime('%Y-%m-%d %H:%M:%S', time.localtime())
    #
    # logging.info(f"{timestamp} - {ip} - {method} {path}")

app.config['SECRET_KEY'] = os.environ.get('SECRET_KEY', secrets.token_hex(32))
app.config['SESSION_COOKIE_SECURE'] = True
app.config['SESSION_COOKIE_HTTPONLY'] = True
app.config['SESSION_COOKIE_SAMESITE'] = 'Lax'
<<<<<<< HEAD
# Replace the existing socketio initialization
=======


>>>>>>> ada1c90a
socketio = SocketIO(app,
                    async_mode='eventlet',
                    cors_allowed_origins="*",
                    ping_timeout=20,
                    ping_interval=25,
                    max_http_buffer_size=1e8,
                    engineio_logger=True)  # Add logging to debug issues # RESTRICT IN PRODUCTION

# --- Game State (Server-Side) ---
game_state = {
    "grid": [[-1 for _ in range(GRID_SIZE)] for _ in range(GRID_SIZE)],
    "players": {}, # Dictionary: {sid: player_data}
    "remaining_time": GAME_DURATION,
    "game_active": False,
    "timer_thread": None,
    "next_player_id": 0  # Counter for assigning unique player IDs
}
game_state_lock = threading.Lock() # Using threading Lock

# --- Helper Functions ---
def generate_random_color():
    """
    Generate a random bright color in hexadecimal format.
    Makes sure colors are bright enough to be visible on dark background.
    """
    # Generate higher values for brighter colors (128-255 range for each RGB component)
    r = random.randint(128, 255)
    g = random.randint(128, 255)
    b = random.randint(128, 255)
    
    # Convert to hex format
    return f'#{r:02x}{g:02x}{b:02x}'

def get_random_empty_position():
    """
    Find a random empty position on the grid for a new player to spawn.
    Returns tuple (x, y) of an empty cell.
    """
    with game_state_lock:
        empty_cells = []
        
        # Find all empty cells
        for y in range(GRID_SIZE):
            for x in range(GRID_SIZE):
                if game_state["grid"][y][x] == -1:
                    empty_cells.append((x, y))
        
        # If there are no empty cells, just return a random position
        # (not ideal but prevents errors if grid is full)
        if not empty_cells:
            return (random.randint(0, GRID_SIZE - 1), random.randint(0, GRID_SIZE - 1))
        
        # Return a random empty cell
        return random.choice(empty_cells)

def get_next_player_id():
    """
    Get the next available unique player ID
    """
    with game_state_lock:
        player_id = game_state["next_player_id"]
        game_state["next_player_id"] += 1
        return player_id

def reset_game_state():
    # Resets the game to its initial state
    with game_state_lock:
        game_state["grid"] = [[-1 for _ in range(GRID_SIZE)] for _ in range(GRID_SIZE)]
        # Keep the players but reset their positions and scores
        for sid, player in game_state["players"].items():
            x, y = get_random_empty_position()
            player['x'] = x
            player['y'] = y
            player['score'] = 0
            # Mark their initial position as claimed
            game_state["grid"][y][x] = player['id']
        
        game_state["remaining_time"] = GAME_DURATION
        game_state["game_active"] = False
        
        # Stop any existing timer greenlet
        timer = game_state.get("timer_thread")
        if timer:
            try:
                timer.kill()
            except Exception:
                pass # Ignore errors if killing fails
        game_state["timer_thread"] = None

def calculate_scores():
    """
    Calculate scores for all players by counting their claimed cells
    """
    with game_state_lock:
        # Initialize score counter for each player
        scores = {player['id']: 0 for player in game_state["players"].values()}
        
        # Count cells for each player
        for y in range(GRID_SIZE):
            for x in range(GRID_SIZE):
                owner_id = game_state["grid"][y][x]
                if owner_id != -1:
                    if owner_id in scores:
                        scores[owner_id] += 1
        
        # Update player scores
        for sid, player in game_state["players"].items():
            player['score'] = scores.get(player['id'], 0)

def get_state_for_client():
    # Creates a snapshot of the current game state suitable for sending to clients
    with game_state_lock:
        # Create a list copy of player data to avoid sending internal details like SID
        players_list = []
        for sid, player_data in game_state["players"].items():
            # Create a copy without the sid
            player_copy = {
                'id': player_data['id'],
                'x': player_data['x'],
                'y': player_data['y'],
                'color': player_data['color'],
                'username': player_data.get('username', f'Player {player_data["id"]}'),
                'score': player_data.get('score', 0)
            }
            players_list.append(player_copy)
        
        # Create a copy of the state to send
        state = {
            "grid": game_state["grid"],
            "players": players_list,
            "remaining_time": game_state["remaining_time"],
            "game_active": game_state["game_active"]
        }
        return state

def game_timer():
    # Background task (greenlet) that decrements the game timer
    while True:
        with game_state_lock:
            is_active = game_state["game_active"]
            time_left = game_state["remaining_time"]

        if not is_active:
            break # Stop timer if game becomes inactive

        if time_left <= 0:
            end_game() # End the game if time runs out
            break

        # Decrement time inside the lock
        with game_state_lock:
            if game_state["remaining_time"] > 0:
                game_state["remaining_time"] -= 1
            current_time = game_state["remaining_time"]

        # Recalculate scores before broadcasting
        calculate_scores()
            
        # Broadcast the update AFTER releasing the lock for decrementing
        socketio.emit('game_update', get_state_for_client())

        if current_time <= 0:
             # We already called end_game() above if time_left was <= 0 initially,
             # but this catches the case where it hits 0 during the decrement.
             # end_game() is idempotent due to the game_active check inside it.
             end_game()
             break

        # Yield control cooperatively for 1 second
        socketio.sleep(1)

    # Clean up timer reference when the loop finishes
    with game_state_lock:
        game_state["timer_thread"] = None

def start_game_if_ready():
    # Starts the game if there are enough players (at least 2)
    should_start = False
    with game_state_lock:
        num_players = len(game_state["players"])
        # Start if game isn't already active and we have at least 2 players
        if not game_state["game_active"] and num_players >= 2:
            game_state["game_active"] = True
            game_state["remaining_time"] = GAME_DURATION # Reset timer
            should_start = True
            # Start the timer greenlet only if it's not already running
            if game_state["timer_thread"] is None:
                game_state["timer_thread"] = socketio.start_background_task(target=game_timer)

    # Emit updates outside the lock
    if should_start:
        socketio.emit('game_update', get_state_for_client()) # Send initial active state
        socketio.emit('game_event', {'message': 'Game Started!'})

def end_game():
    # Ends the current game, calculates the winner, and notifies clients
    winners = []
    max_score = -1
    was_active = False # Flag to check if the game was actually active when ended

    with game_state_lock:
        if game_state["game_active"]: # Only proceed if the game is currently active
            game_state["game_active"] = False # Mark game as inactive
            was_active = True

            # Stop the timer greenlet
            timer = game_state.get("timer_thread")
            if timer:
                try:
                    timer.kill()
                except Exception:
                    pass # Ignore errors
                game_state["timer_thread"] = None # Clear reference

            # Calculate final scores
            calculate_scores()
            
            # Determine winner(s) based on final scores
            for sid, player in game_state["players"].items():
                score = player.get('score', 0)
                if score > max_score:
                    max_score = score
                    winners = [player] # New highest score
                elif score == max_score and score > 0: # Tie for the highest score (and score > 0)
                    winners.append(player)
        # else: Game was already inactive, do nothing

    # Announce winner(s) only if the game was active when end_game was called
    if was_active:
        winner_message = "Game Over! "
        if not winners or max_score <= 0:
            winner_message += "No winner!"
        elif len(winners) == 1:
            winner = winners[0]
            winner_message += f"Player {winner['username']} Wins with {max_score} cells!"
        else:
            winner_message += "It's a tie between: "
            winner_strs = []
            for winner in winners:
                winner_strs.append(f"{winner['username']} ({max_score} cells)")
            winner_message += ", ".join(winner_strs)

        # Broadcast final state and game over message
        socketio.emit('game_update', get_state_for_client()) # Send final scores/state
        socketio.emit('game_event', {'message': winner_message, 'isGameOver': True})

# --- NEW: Authentication Middleware ---
def check_auth():
    """
    Check if user is authenticated by verifying auth_token cookie
    Returns user object if authenticated, None otherwise
    """
    auth_token = request.cookies.get('auth_token')
    if not auth_token:
        app.logger.warning("No auth_token cookie found")
        return None

    # Verify token and get user
    user = get_user_by_token(auth_token)
    if user:
        app.logger.info(f"User authenticated: {user.get('username', 'unknown')}")
    else:
        app.logger.warning(f"Invalid auth_token: {auth_token[:10]}...")
    return user

def auth_required(f):
    """
    Decorator to require authentication for routes
    Redirects to login page if not authenticated
    """
    def decorated(*args, **kwargs):
        user = check_auth()
        if not user:
            return redirect(url_for('login'))
        return f(*args, **kwargs)
    decorated.__name__ = f.__name__  # Preserve the original function name
    return decorated

def no_auth_required(f):
    """
    Decorator for routes that should only be accessible when NOT authenticated
    Redirects to game/index if already authenticated
    Uses a 302 redirect to ensure no connection to WebSocket occurs
    """
    def decorated(*args, **kwargs):
        user = check_auth()
        if user:
            # Use 302 redirect to ensure immediate redirect before any WebSocket connection
            # Add a Cache-Control header to prevent caching
            response = make_response(redirect(url_for('index'), 302))
            response.headers['Cache-Control'] = 'no-store, no-cache, must-revalidate, max-age=0'
            return response
        return f(*args, **kwargs)
    decorated.__name__ = f.__name__  # Preserve the original function name
    return decorated

# --- Modified Flask Routes ---
@app.route('/')
def index():
    """
    Serves the main game page or redirects to login if not authenticated
    """
    user = check_auth()
    if not user:
        return redirect(url_for('login'))

    # User is authenticated, serve the game page
    return render_template('game.html')

@app.route('/login', methods=['GET', 'POST'])
@no_auth_required
def login():
    """
    Route for user login - only accessible when not logged in
    GET: Serves the login page
    POST: Authenticates user credentials and redirects to game
    """
    return handle_login()

@app.route('/register', methods=['GET', 'POST'])
@no_auth_required
def register():
    """
    Route for user registration - only accessible when not logged in
    Uses the registration logic from register.py
    """
    return handle_register()

@app.route('/logout')
def logout():
    """
    Route for user logout
    Clears the auth_token cookie and redirects to login
    """
    from util.auth_utli import clear_auth_cookie

    response = make_response(redirect(url_for('login')))
    clear_auth_cookie(response)
    flash('You have been logged out.', 'success')
    return response


@app.route('/debug')
def debug_auth():
    """
    Debug route to check authentication status
    """
    user = check_auth()
    cookies = request.cookies

    if user:
        return jsonify({
            "authenticated": True,
            "username": user.get('username'),
            "cookies": {k: v[:10] + "..." if k == "auth_token" else v for k, v in cookies.items()}
        })
    else:
        return jsonify({
            "authenticated": False,
            "cookies": dict(cookies)
        })
@app.route('/leaderboard')
@auth_required
def leaderboard():
    """
    Serves the leaderboard page
    """
    return handle_leaderboard_page()

@app.route('/api/leaderboard/wins')
@auth_required
def leaderboard_wins_api():
    """
    API endpoint for the wins leaderboard data
    """
    return handle_wins_leaderboard_api()

@app.route('/api/leaderboard/territory')
@auth_required
def leaderboard_territory_api():
    """
    API endpoint for the territory score leaderboard data
    """
    return handle_territory_leaderboard_api()

# --- Default route to handle initial page load ---
@app.route('/_init')
def initial_route():
    """
    Initial route that redirects based on authentication status
    If authenticated -> game page, otherwise -> login page
    """
    user = check_auth()
    if user:
        return redirect(url_for('index'))
    else:
        return redirect(url_for('login'))

# --- SocketIO Event Handlers ---
@socketio.on('connect')
def handle_connect():
    """
    Handles new client connections with improved authentication
    """
    # Track connection attempts for debugging
    print(f"WebSocket connection attempt from {request.remote_addr}")
    
    # First verify the user is authenticated
    auth_token = request.cookies.get('auth_token')
    if not auth_token:
        print(f"Connection rejected: No auth token present")
        # Immediately reject connection if no auth token
        emit('redirect', {'url': '/login'})
        disconnect()
        return
    
    # Then verify the token is valid
    user = get_user_by_token(auth_token)
    if not user:
        print(f"Connection rejected: Invalid auth token")
        # Reject connection if invalid token
        emit('redirect', {'url': '/login'})
        disconnect()
        return
<<<<<<< HEAD
    
    # Get the session ID
=======


>>>>>>> ada1c90a
    sid = request.sid
    
    # Check for existing connections from this user and clean them up
    with game_state_lock:
<<<<<<< HEAD
        existing_sid = None
        for s, player in list(game_state["players"].items()):
            if player.get('username') == user['username'] and s != sid:
                existing_sid = s
                break
        
        # If there was an existing connection, clean it up
        if existing_sid:
            print(f"Found existing connection for user {user['username']} with SID {existing_sid}")
            game_state["players"].pop(existing_sid, None)
    
    # Get next available player ID
    player_id = get_next_player_id()
    
    # Generate a random color for the player
    player_color = generate_random_color()
    
    # Find a random empty position for the new player
    start_x, start_y = get_random_empty_position()
    
    # Create player data structure
    player_data = { 
        'id': player_id, 
        'sid': sid, 
        'x': start_x, 
        'y': start_y, 
=======
        is_game_active = game_state["game_active"]
        num_current_players = len(game_state["players"])

    # Reject connection if no ID available, game is full, or game is in progress
    if player_id == -1 or num_current_players >= MAX_PLAYERS or is_game_active:
        reject_reason = "Game full or unavailable" if player_id == -1 else "Game already in progress"
        emit('connect_error', {'message': f'Sorry, {reject_reason}!'})
        # Release the ID if it was tentatively assigned but rejected due to other conditions
        if player_id != -1:
             release_player_id(player_id)
        disconnect()
        return # Stop processing connection

    # Assign starting position based on player ID
    potential_starts = [(1, 1), (GRID_SIZE - 2, 1), (1, GRID_SIZE - 2), (GRID_SIZE - 2, GRID_SIZE - 2)]
    # Ensure player_id is valid index for starts and colors
    if not (0 <= player_id < len(potential_starts) and 0 <= player_id < len(PLAYER_COLORS)):
         # This should ideally not happen if MAX_PLAYERS matches array sizes
         emit('connect_error', {'message': 'Internal server error: player configuration mismatch.'})
         release_player_id(player_id)
         disconnect()
         return

    start_x, start_y = potential_starts[player_id]
    player_color = PLAYER_COLORS[player_id]

    # Add user info to player data
    player_data = {
        'id': player_id,
        'sid': sid,
        'x': start_x,
        'y': start_y,
>>>>>>> ada1c90a
        'color': player_color,
        'username': user['username'],
        'score': 0  # Initial score
    }

    with game_state_lock:
        # Store player data
        game_state["players"][sid] = player_data
        # Claim initial cell
        game_state["grid"][start_y][start_x] = player_id
        # Update player's score
        player_data['score'] = 1  # For the initial cell

    # --- Operations outside the lock ---
    # Send player assignment info to the connecting client
    assign_payload = {'playerId': player_id}
    emit('assign_player', assign_payload, room=sid)

    # Send the current game state to the new client
    current_client_state = get_state_for_client()
    emit('game_update', current_client_state, room=sid)

    # Notify all clients about the new player and update their state
    socketio.emit('game_update', current_client_state)
    socketio.emit('game_event', {'message': f'Player {user["username"]} has joined!'})

    # Check if the game can start now
    start_game_if_ready()

@socketio.on('disconnect')
def handle_disconnect():
    # Handles client disconnections
    sid = request.sid
    username = "Unknown"
    
    # Remove player data under lock
    with game_state_lock:
        player_data = game_state["players"].pop(sid, None) # Remove player by SID
        
        if player_data:
            username = player_data.get('username', f"Player {player_data['id']}")
        
        # Check remaining players to decide if we need to end the game
        num_players_after_disconnect = len(game_state["players"])

    # --- Operations outside the lock ---
    if player_data: # If a known player disconnected
        # Notify remaining clients
        socketio.emit('game_update', get_state_for_client()) # Update state for others
        socketio.emit('game_event', {'message': f'Player {username} has left.'})

        # End the game if active and less than 2 players remain
        if game_state["game_active"] and num_players_after_disconnect < 2:
            end_game() # End the game prematurely

@socketio.on('player_move')
def handle_player_move(data):
    # Handles player movement requests
    sid = request.sid
    should_broadcast = False # Flag to indicate if an update needs to be sent

    with game_state_lock:
        # 1. Check if game is active and player exists
        if not game_state["game_active"]: return
        player = game_state["players"].get(sid)
        if not player: return

        # 2. Validate input data
        if not isinstance(data, dict) or 'dx' not in data or 'dy' not in data: return
        dx = data.get('dx', 0); dy = data.get('dy', 0)
        # Ensure movement is only 1 step horizontally or vertically
        if abs(dx) + abs(dy) != 1: return

        # 3. Calculate new position
        current_x = player['x']; current_y = player['y']
        next_x = current_x + dx; next_y = current_y + dy

        # 4. Check if new position is within grid bounds
        if 0 <= next_x < GRID_SIZE and 0 <= next_y < GRID_SIZE:
            # 5. Get current owner of the target cell *before* changing it
            old_owner_id = game_state["grid"][next_y][next_x]
            new_owner_id = player['id'] # The player making the move

            # 6. Update player's position state
            player['x'] = next_x
            player['y'] = next_y

            # 7. Update grid cell ownership
            game_state["grid"][next_y][next_x] = new_owner_id

            # 8. Calculate scores - simplified incremental update
            if old_owner_id != new_owner_id:
                # If old owner exists, decrement their score
                if old_owner_id != -1:
                    for p in game_state["players"].values():
                        if p['id'] == old_owner_id:
                            p['score'] = max(0, p.get('score', 0) - 1)
                            break
                
                # Increment current player's score
                player['score'] = player.get('score', 0) + 1

            # 9. Set flag to broadcast the update
            should_broadcast = True

    # 10. Broadcast updated state AFTER releasing lock (if a valid move occurred)
    if should_broadcast:
        socketio.emit('game_update', get_state_for_client())

@socketio.on('request_reset')
def handle_reset_request():
    # Handles requests from clients to reset the game (only allowed when inactive)
    sid = request.sid
    can_reset = False
    with game_state_lock:
        # Only allow reset if the game is NOT currently active
        if not game_state["game_active"]:
            can_reset = True
            reset_game_state() # Perform the reset logic

    # --- Operations outside the lock ---
    if can_reset:
        # Notify all clients that the game has been reset
        socketio.emit('game_reset', get_state_for_client()) # Send the fresh state
        socketio.emit('game_event', {'message': 'Game Reset! Waiting for players...'})
        # Check if we can start immediately with the players we have
        start_game_if_ready()
    else:
        # Notify the requesting client that reset is not allowed
        emit('game_event', {'message': 'Cannot reset: Game in progress!'}, room=sid)

# --- Main Execution ---
if __name__ == '__main__':
    print("Initializing Flask-SocketIO server with eventlet WSGI...")
    try:
        print(f"Starting eventlet WSGI server on http://0.0.0.0:5002")
        # Start the server using eventlet's WSGI server
        eventlet.wsgi.server(eventlet.listen(('', 5002)), app)
    except Exception as e:
        # Use print for critical startup errors since logging might be minimal/removed
        print(f"Failed to start eventlet WSGI server: {e}")<|MERGE_RESOLUTION|>--- conflicted
+++ resolved
@@ -48,12 +48,7 @@
 app.config['SESSION_COOKIE_SECURE'] = True
 app.config['SESSION_COOKIE_HTTPONLY'] = True
 app.config['SESSION_COOKIE_SAMESITE'] = 'Lax'
-<<<<<<< HEAD
 # Replace the existing socketio initialization
-=======
-
-
->>>>>>> ada1c90a
 socketio = SocketIO(app,
                     async_mode='eventlet',
                     cors_allowed_origins="*",
@@ -478,18 +473,12 @@
         emit('redirect', {'url': '/login'})
         disconnect()
         return
-<<<<<<< HEAD
     
     # Get the session ID
-=======
-
-
->>>>>>> ada1c90a
     sid = request.sid
     
     # Check for existing connections from this user and clean them up
     with game_state_lock:
-<<<<<<< HEAD
         existing_sid = None
         for s, player in list(game_state["players"].items()):
             if player.get('username') == user['username'] and s != sid:
@@ -516,40 +505,6 @@
         'sid': sid, 
         'x': start_x, 
         'y': start_y, 
-=======
-        is_game_active = game_state["game_active"]
-        num_current_players = len(game_state["players"])
-
-    # Reject connection if no ID available, game is full, or game is in progress
-    if player_id == -1 or num_current_players >= MAX_PLAYERS or is_game_active:
-        reject_reason = "Game full or unavailable" if player_id == -1 else "Game already in progress"
-        emit('connect_error', {'message': f'Sorry, {reject_reason}!'})
-        # Release the ID if it was tentatively assigned but rejected due to other conditions
-        if player_id != -1:
-             release_player_id(player_id)
-        disconnect()
-        return # Stop processing connection
-
-    # Assign starting position based on player ID
-    potential_starts = [(1, 1), (GRID_SIZE - 2, 1), (1, GRID_SIZE - 2), (GRID_SIZE - 2, GRID_SIZE - 2)]
-    # Ensure player_id is valid index for starts and colors
-    if not (0 <= player_id < len(potential_starts) and 0 <= player_id < len(PLAYER_COLORS)):
-         # This should ideally not happen if MAX_PLAYERS matches array sizes
-         emit('connect_error', {'message': 'Internal server error: player configuration mismatch.'})
-         release_player_id(player_id)
-         disconnect()
-         return
-
-    start_x, start_y = potential_starts[player_id]
-    player_color = PLAYER_COLORS[player_id]
-
-    # Add user info to player data
-    player_data = {
-        'id': player_id,
-        'sid': sid,
-        'x': start_x,
-        'y': start_y,
->>>>>>> ada1c90a
         'color': player_color,
         'username': user['username'],
         'score': 0  # Initial score
